{
  "name": "@vercel/next",
<<<<<<< HEAD
  "version": "4.0.14",
  "type": "module",
=======
  "version": "4.0.15",
>>>>>>> a8934da6
  "license": "Apache-2.0",
  "main": "./dist/index",
  "homepage": "https://vercel.com/docs/runtimes#official-runtimes/next-js",
  "scripts": {
    "build": "node build.js",
    "test": "jest --reporters=default --reporters=jest-junit --env node --verbose --bail --runInBand --testTimeout=360000",
    "test-unit": "pnpm test test/unit/",
    "test-next-local": "pnpm test test/integration/*.test.js test/integration/*.test.ts",
    "test-next-local-legacy": "pnpm test test/integration/legacy/*.test.js",
    "test-next-local:middleware": "pnpm test test/integration/middleware.test.ts",
    "test-e2e": "rm -f test/builder-info.json; pnpm test test/fixtures/**/*.test.js",
    "type-check": "tsc --noEmit"
  },
  "repository": {
    "type": "git",
    "url": "https://github.com/vercel/vercel.git",
    "directory": "packages/next"
  },
  "files": [
    "dist"
  ],
  "dependencies": {
    "@vercel/nft": "0.24.2"
  },
  "devDependencies": {
    "@types/aws-lambda": "8.10.19",
    "@types/buffer-crc32": "0.2.0",
    "@types/bytes": "3.1.1",
    "@types/convert-source-map": "1.5.2",
    "@types/find-up": "4.0.0",
    "@types/fs-extra": "8.0.0",
    "@types/glob": "7.1.3",
    "@types/jest": "29.5.5",
    "@types/next-server": "8.0.0",
    "@types/node": "14.18.33",
    "@types/resolve-from": "5.0.1",
    "@types/semver": "6.0.0",
    "@types/text-table": "0.2.1",
    "@types/webpack-sources": "3.2.0",
    "@vercel/build-utils": "7.2.5",
    "@vercel/routing-utils": "3.1.0",
    "async-sema": "3.0.1",
    "buffer-crc32": "0.2.13",
    "bytes": "3.1.2",
    "cheerio": "1.0.0-rc.10",
    "convert-source-map": "1.8.0",
    "esbuild": "0.12.22",
    "escape-string-regexp": "2.0.0",
    "execa": "2.0.4",
    "find-up": "4.1.0",
    "fs-extra": "7.0.0",
    "get-port": "5.0.0",
    "jest-junit": "16.0.0",
    "nanoid": "3.3.4",
    "ndjson": "2.0.0",
    "pretty-bytes": "5.3.0",
    "resolve-from": "5.0.0",
    "semver": "6.3.1",
    "set-cookie-parser": "2.4.6",
    "source-map": "0.7.3",
    "test-listen": "1.1.0",
    "text-table": "0.2.0",
    "webpack-sources": "3.2.3"
  }
}<|MERGE_RESOLUTION|>--- conflicted
+++ resolved
@@ -1,11 +1,7 @@
 {
   "name": "@vercel/next",
-<<<<<<< HEAD
-  "version": "4.0.14",
+  "version": "4.0.15",
   "type": "module",
-=======
-  "version": "4.0.15",
->>>>>>> a8934da6
   "license": "Apache-2.0",
   "main": "./dist/index",
   "homepage": "https://vercel.com/docs/runtimes#official-runtimes/next-js",
