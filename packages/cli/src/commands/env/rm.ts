import chalk from 'chalk';
import confirm from '../../util/input/confirm';
import removeEnvRecord from '../../util/env/remove-env-record';
import getEnvRecords from '../../util/env/get-env-records';
import formatEnvironments from '../../util/env/format-environments';
import { getEnvTargetPlaceholder } from '../../util/env/env-target';
import Client from '../../util/client';
import stamp from '../../util/output/stamp';
import param from '../../util/output/param';
import { emoji, prependEmoji } from '../../util/emoji';
import { isKnownError } from '../../util/env/known-error';
import { getCommandName } from '../../util/pkg-name';
import { isAPIError } from '../../util/errors-ts';
import { getCustomEnvironments } from '../../util/target/get-custom-environments';
<<<<<<< HEAD
import type { ProjectLinked } from '@vercel-internals/types';
import output from '../../output-manager';

type Options = {
  '--debug': boolean;
  '--yes': boolean;
};

export default async function rm(
  client: Client,
  link: ProjectLinked,
  opts: Partial<Options>,
  args: string[]
) {
  const { project } = link;
=======
import { EnvRmTelemetryClient } from '../../util/telemetry/commands/env/rm';
import output from '../../output-manager';
import { removeSubcommand } from './command';
import { parseArguments } from '../../util/get-args';
import { getFlagsSpecification } from '../../util/get-flags-specification';
import handleError from '../../util/handle-error';
import { getLinkedProject } from '../../util/projects/link';

export default async function rm(client: Client, argv: string[]) {
  const telemetryClient = new EnvRmTelemetryClient({
    opts: {
      store: client.telemetryEventStore,
    },
  });

  let parsedArgs;
  const flagsSpecification = getFlagsSpecification(removeSubcommand.options);
  try {
    parsedArgs = parseArguments(argv, flagsSpecification);
  } catch (err) {
    handleError(err);
    return 1;
  }
  const { args, flags: opts } = parsedArgs;
>>>>>>> 736f3220

  if (args.length > 3) {
    output.error(
      `Invalid number of arguments. Usage: ${getCommandName(
        `env rm <name> ${getEnvTargetPlaceholder()} <gitbranch>`
      )}`
    );
    return 1;
  }

  let [envName, envTarget, envGitBranch] = args;
  telemetryClient.trackCliArgumentName(envName);
  telemetryClient.trackCliArgumentEnvironment(envTarget);
  telemetryClient.trackCliArgumentGitBranch(envGitBranch);
  telemetryClient.trackCliFlagYes(opts['--yes']);

  const link = await getLinkedProject(client);
  if (link.status === 'error') {
    return link.exitCode;
  } else if (link.status === 'not_linked') {
    output.error(
      `Your codebase isn’t linked to a project on Vercel. Run ${getCommandName(
        'link'
      )} to begin.`
    );
    return 1;
  }
  client.config.currentTeam =
    link.org.type === 'team' ? link.org.id : undefined;
  const { project } = link;

  if (!envName) {
    envName = await client.input.text({
      message: "What's the name of the variable?",
      validate: val => (val ? true : 'Name cannot be empty'),
    });
  }

  const [result, customEnvironments] = await Promise.all([
    getEnvRecords(client, project.id, 'vercel-cli:env:rm', {
      target: envTarget,
      gitBranch: envGitBranch,
    }),
    getCustomEnvironments(client, project.id),
  ]);

  let envs = result.envs.filter(env => env.key === envName);

  if (envs.length === 0) {
    output.error(`Environment Variable was not found.\n`);
    return 1;
  }

  while (envs.length > 1) {
    const id = await client.input.select({
      message: `Remove ${envName} from which Environments?`,
      choices: envs.map(env => ({
        value: env.id,
        name: formatEnvironments(link, env, customEnvironments),
      })),
    });

    if (!id) {
      output.error('Please select at least one Environment Variable to remove');
    }
    envs = envs.filter(env => env.id === id);
  }
  const env = envs[0];

  const skipConfirmation = opts['--yes'];
  if (
    !skipConfirmation &&
    !(await confirm(
      client,
      `Removing Environment Variable ${param(env.key)} from ${formatEnvironments(
        link,
        env,
        customEnvironments
      )} in Project ${chalk.bold(project.name)}. Are you sure?`,
      false
    ))
  ) {
    output.log('Canceled');
    return 0;
  }

  const rmStamp = stamp();

  try {
    output.spinner('Removing');
    await removeEnvRecord(client, project.id, env);
  } catch (err: unknown) {
    if (isAPIError(err) && isKnownError(err)) {
      output.error(err.serverMessage);
      return 1;
    }
    throw err;
  }

  output.print(
    `${prependEmoji(
      `Removed Environment Variable ${chalk.gray(rmStamp())}`,
      emoji('success')
    )}\n`
  );

  return 0;
}<|MERGE_RESOLUTION|>--- conflicted
+++ resolved
@@ -12,23 +12,6 @@
 import { getCommandName } from '../../util/pkg-name';
 import { isAPIError } from '../../util/errors-ts';
 import { getCustomEnvironments } from '../../util/target/get-custom-environments';
-<<<<<<< HEAD
-import type { ProjectLinked } from '@vercel-internals/types';
-import output from '../../output-manager';
-
-type Options = {
-  '--debug': boolean;
-  '--yes': boolean;
-};
-
-export default async function rm(
-  client: Client,
-  link: ProjectLinked,
-  opts: Partial<Options>,
-  args: string[]
-) {
-  const { project } = link;
-=======
 import { EnvRmTelemetryClient } from '../../util/telemetry/commands/env/rm';
 import output from '../../output-manager';
 import { removeSubcommand } from './command';
@@ -53,7 +36,6 @@
     return 1;
   }
   const { args, flags: opts } = parsedArgs;
->>>>>>> 736f3220
 
   if (args.length > 3) {
     output.error(
