--- conflicted
+++ resolved
@@ -1,10 +1,6 @@
 import chalk from 'chalk';
 import { SetDifference } from 'utility-types';
 import { AliasRecord } from '../../util/alias/create-alias';
-<<<<<<< HEAD
-import type { Domain } from '@vercel-internals/types';
-=======
->>>>>>> 736f3220
 import * as ERRORS from '../../util/errors-ts';
 import assignAlias from '../../util/alias/assign-alias';
 import Client from '../../util/client';
@@ -21,8 +17,6 @@
 import toHost from '../../util/to-host';
 import { AliasSetTelemetryClient } from '../../util/telemetry/commands/alias/set';
 import output from '../../output-manager';
-<<<<<<< HEAD
-=======
 import { parseArguments } from '../../util/get-args';
 import { getFlagsSpecification } from '../../util/get-flags-specification';
 import { handleError } from '../../util/error';
@@ -34,7 +28,6 @@
   let parsedArguments;
 
   const flagsSpecification = getFlagsSpecification(listSubcommand.options);
->>>>>>> 736f3220
 
   try {
     parsedArguments = parseArguments(argv, flagsSpecification);
