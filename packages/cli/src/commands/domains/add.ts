import chalk from 'chalk';

import * as ERRORS from '../../util/errors-ts';
import type Client from '../../util/client';
import formatNSTable from '../../util/format-ns-table';
import getScope from '../../util/get-scope';
import stamp from '../../util/output/stamp';
import { getCommandName } from '../../util/pkg-name';
import { getDomain } from '../../util/domains/get-domain';
import { getLinkedProject } from '../../util/projects/link';
import { isPublicSuffix } from '../../util/domains/is-public-suffix';
import { getDomainConfig } from '../../util/domains/get-domain-config';
import { addDomainToProject } from '../../util/projects/add-domain-to-project';
import { removeDomainFromProject } from '../../util/projects/remove-domain-from-project';
import code from '../../util/output/code';
import output from '../../output-manager';
<<<<<<< HEAD
=======
import { DomainsAddTelemetryClient } from '../../util/telemetry/commands/domains/add';
>>>>>>> 736f3220

type Options = {
  '--debug': boolean;
  '--force': boolean;
};

export default async function add(
  client: Client,
  opts: Partial<Options>,
  args: string[]
) {
<<<<<<< HEAD
=======
  const { telemetryEventStore } = client;
  const telemetry = new DomainsAddTelemetryClient({
    opts: {
      store: telemetryEventStore,
    },
  });

>>>>>>> 736f3220
  const force = opts['--force'];
  telemetry.trackCliFlagForce(force);
  const { contextName } = await getScope(client);

  const project = await getLinkedProject(client).then(result => {
    if (result.status === 'linked') {
      return result.project;
    }

    return null;
  });

  if (project && args.length !== 1) {
    output.error(
      `${getCommandName('domains add <domain>')} expects one argument.`
    );
    return 1;
  }
  if (!project && args.length !== 2) {
    output.error(
      `${getCommandName(
        'domains add <domain> <project>'
      )} expects two arguments.`
    );
    return 1;
  }

  const domainName = String(args[0]);
  const projectName = project ? project.name : String(args[1]);
  telemetry.trackCliArgumentDomainName(domainName);
  telemetry.trackCliArgumentProjectName(args[1]);

  const addStamp = stamp();

  let aliasTarget = await addDomainToProject(client, projectName, domainName);

  if (aliasTarget instanceof Error) {
    if (
      aliasTarget instanceof ERRORS.APIError &&
      aliasTarget.code === 'ALIAS_DOMAIN_EXIST' &&
      aliasTarget.project &&
      aliasTarget.project.id
    ) {
      if (force) {
        const removeResponse = await removeDomainFromProject(
          client,
          aliasTarget.project.id,
          domainName
        );

        if (removeResponse instanceof Error) {
          output.prettyError(removeResponse);
          return 1;
        }

        aliasTarget = await addDomainToProject(client, projectName, domainName);
      }
    }

    if (aliasTarget instanceof Error) {
      output.prettyError(aliasTarget);
      return 1;
    }
  }

  // We can cast the information because we've just added the domain and it should be there
  output.success(
    `Domain ${chalk.bold(domainName)} added to project ${chalk.bold(
      projectName
    )}. ${addStamp()}`
  );

  if (isPublicSuffix(domainName)) {
    output.log(
      'The domain will automatically get assigned to your latest production deployment.'
    );
    return 0;
  }

  const domainResponse = await getDomain(client, contextName, domainName);

  if (domainResponse instanceof Error) {
    output.prettyError(domainResponse);
    return 1;
  }

  const domainConfig = await getDomainConfig(client, domainName);

  if (domainConfig.misconfigured) {
    output.warn(
      'This domain is not configured properly. To configure it you should either:'
    );
    output.print(
      `  ${chalk.grey('a)')} ` +
        'Set the following record on your DNS provider to continue: ' +
        `${code(`A ${domainName} 76.76.21.21`)} ` +
        `${chalk.grey('[recommended]')}\n`
    );
    output.print(
      `  ${chalk.grey('b)')} Change your Domains's nameservers to the intended set`
    );
    output.print(
      `\n${formatNSTable(
        domainResponse.intendedNameservers,
        domainResponse.nameservers,
        { extraSpace: '     ' }
      )}\n\n`
    );
    output.print(
      '  We will run a verification for you and you will receive an email upon completion.\n'
    );
    output.print('  Read more: https://vercel.link/domain-configuration\n\n');
  } else {
    output.log(
      'The domain will automatically get assigned to your latest production deployment.'
    );
  }

  return 0;
}<|MERGE_RESOLUTION|>--- conflicted
+++ resolved
@@ -14,10 +14,7 @@
 import { removeDomainFromProject } from '../../util/projects/remove-domain-from-project';
 import code from '../../util/output/code';
 import output from '../../output-manager';
-<<<<<<< HEAD
-=======
 import { DomainsAddTelemetryClient } from '../../util/telemetry/commands/domains/add';
->>>>>>> 736f3220
 
 type Options = {
   '--debug': boolean;
@@ -29,8 +26,6 @@
   opts: Partial<Options>,
   args: string[]
 ) {
-<<<<<<< HEAD
-=======
   const { telemetryEventStore } = client;
   const telemetry = new DomainsAddTelemetryClient({
     opts: {
@@ -38,7 +33,6 @@
     },
   });
 
->>>>>>> 736f3220
   const force = opts['--force'];
   telemetry.trackCliFlagForce(force);
   const { contextName } = await getScope(client);
