--- conflicted
+++ resolved
@@ -26,18 +26,6 @@
   args: string[]
 ) {
   const { telemetryEventStore } = client;
-<<<<<<< HEAD
-
-  const telemetry = new DomainsLsTelemetryClient({
-    opts: {
-      store: telemetryEventStore,
-    },
-  });
-
-  telemetry.trackCliOptionLimit(opts['--limit']);
-  telemetry.trackCliOptionNext(opts['--next']);
-=======
->>>>>>> 736f3220
 
   const telemetry = new DomainsLsTelemetryClient({
     opts: {
