export interface MetadataSchemaProperty {
  type: 'string' | 'number' | string;
  description?: string;
  default?: string;
  minimum?: number;
  maximum?: number;
  'ui:control': 'input' | 'select' | 'vercel-region' | string;
  'ui:disabled'?: 'create' | Expression | boolean | string;
  'ui:hidden'?: 'create' | Expression | boolean | string;
  'ui:label'?: string;
  'ui:placeholder'?: string;
  'ui:options'?:
    | string[]
    | {
        label: string;
        value: string;
        hidden?: boolean;
      }[];
  'ui:read-only'?: 'create' | Expression | boolean | string;
}

export interface Expression {
  expr: string;
}

export type Metadata = Record<string, string | number | undefined>;
export type MetadataEntry = Readonly<[string, Metadata[string]]>;

export interface MetadataSchema {
  type: 'object';
  properties: Record<string, MetadataSchemaProperty>;
  required?: string[];
}

export type IntegrationProductProtocolBase = {
  status: 'enabled' | 'disabled';
};

export type StorageIntegrationProtocol = IntegrationProductProtocolBase & {
  repl?: {
    enabled: boolean;
    supportsReadOnlyMode: boolean;
    welcomeMessage?: string;
  };
};

export type VideoIntegrationProtocol = IntegrationProductProtocolBase;

export interface IntegrationProduct {
  id: string;
  slug: string;
  name: string;
  shortDescription: string;
  type?: 'storage' | string;
  protocols?: {
    storage?: StorageIntegrationProtocol;
    video?: VideoIntegrationProtocol;
  };
  metadataSchema: MetadataSchema;
}

export type InstallationType = 'marketplace' | 'external';

export interface Configuration {
  id: string;
  integrationId: string;
  ownerId: string;
  slug: string;
  teamId: string;
  userId: string;
  scopes: string[];
  source: string;
  installationType: InstallationType;
  projects: string[];
}

export interface Integration {
  id: string;
  slug: string;
  name: string;
  products?: IntegrationProduct[];
}

export interface IntegrationInstallation {
  id: string;
  integrationId: string;
  installationType: InstallationType;
  ownerId: string;
}

export interface BillingPlan {
  id: string;
  type: string;
  name: string;
  scope: 'resource' | 'installation';
  cost?: string;
  description: string;
  paymentMethodRequired: boolean;
  preauthorizationAmount?: number;
<<<<<<< HEAD
  minimumAmount?: string;
  maximumAmount?: string;
=======
>>>>>>> 1cd013fd
  details: {
    label: string;
    value?: string;
  }[];
  highlightedDetails?: {
    label: string;
    value?: string;
  }[];
  disabled?: boolean;
}

export interface InstallationBalancesAndThresholds {
  ownerId: string;
  installationId: string;
  balances: CreditWithAmount[];
  thresholds: PrepaymentCreditThreshold[];
}

export interface CreditWithAmount {
  resourceId?: string;
  timestamp: string;
  credit?: string;
  nameLabel?: string;
  currencyValueInCents: number;
}

export interface PrepaymentCreditThreshold {
  resourceId?: string;
  minimumAmountInCents: number;
  billingPlanId: string;
  metadata?: string;
  purchaseAmountInCents: number;
  maximumAmountPerPeriodInCents?: number;
<<<<<<< HEAD
=======
}

export interface MarketplaceBillingAuthorizationState {
  id: string;
  ownerId: string;
  integrationId: string;
  integrationConfigurationId?: string;
  billingPlanId?: string;
  amountCent: number;
  status: 'pending' | 'requires_action' | 'succeeded' | 'failed';
  reason?: string;
  paymentIntent?: {
    clientSecret?: string | null;
  };
  createdAt: number;
  updatedAt: number;
>>>>>>> 1cd013fd
}<|MERGE_RESOLUTION|>--- conflicted
+++ resolved
@@ -97,11 +97,8 @@
   description: string;
   paymentMethodRequired: boolean;
   preauthorizationAmount?: number;
-<<<<<<< HEAD
   minimumAmount?: string;
   maximumAmount?: string;
-=======
->>>>>>> 1cd013fd
   details: {
     label: string;
     value?: string;
@@ -135,8 +132,6 @@
   metadata?: string;
   purchaseAmountInCents: number;
   maximumAmountPerPeriodInCents?: number;
-<<<<<<< HEAD
-=======
 }
 
 export interface MarketplaceBillingAuthorizationState {
@@ -153,5 +148,4 @@
   };
   createdAt: number;
   updatedAt: number;
->>>>>>> 1cd013fd
 }