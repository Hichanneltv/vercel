--- conflicted
+++ resolved
@@ -227,11 +227,7 @@
     }
 
     if (this.enabled) {
-<<<<<<< HEAD
       const url = 'https://telemetry.vercel.com/api/vercel-cli/v1/events';
-=======
-      const url = 'https://telemetry.vercel.com/api/vercel-cli/v0/events';
->>>>>>> 5eb1497b
 
       const sessionId = this.events[0].sessionId;
       if (!sessionId) {
@@ -240,13 +236,8 @@
       }
       const events = this.events.map(event => {
         delete event.sessionId;
-<<<<<<< HEAD
         const { eventTime, teamId, ...rest } = event;
         return { event_time: eventTime, team_id: teamId, ...rest };
-=======
-        const { eventTime, ...rest } = event;
-        return { event_time: eventTime, ...rest };
->>>>>>> 5eb1497b
       });
       try {
         const response = await fetch(url, {
