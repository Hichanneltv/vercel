--- conflicted
+++ resolved
@@ -23,8 +23,6 @@
     client.cwd = cwd;
   });
 
-<<<<<<< HEAD
-=======
   describe('invalid argument', () => {
     it('errors', async () => {
       client.setArgv('target', 'ls', 'preview', 'branch-name', 'balderdash');
@@ -35,7 +33,6 @@
     });
   });
 
->>>>>>> 736f3220
   it('tracks `ls` subcommand', async () => {
     client.setArgv('env', 'ls');
     await env(client);
@@ -47,8 +44,6 @@
     ]);
   });
 
-<<<<<<< HEAD
-=======
   describe('--help', () => {
     it('tracks telemetry', async () => {
       const command = 'env';
@@ -67,7 +62,6 @@
     });
   });
 
->>>>>>> 736f3220
   describe('[environment]', () => {
     it('tracks `environment` argument', async () => {
       client.setArgv('env', 'ls', 'production');
